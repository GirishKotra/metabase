--- conflicted
+++ resolved
@@ -16,14 +16,9 @@
                :native_form {:query "SELECT ID FROM VENUES ORDER BY ID DESC LIMIT 2", :params []}}}
   (-> (qp/process-query {:native   {:query "SELECT ID FROM VENUES ORDER BY ID DESC LIMIT 2"}
                          :type     :native
-<<<<<<< HEAD
-                         :database (id)})
+                         :database (data/id)})
       (m/dissoc-in [:data :results_metadata])
       (m/dissoc-in [:data :insights])))
-=======
-                         :database (data/id)})
-      (m/dissoc-in [:data :results_metadata])))
->>>>>>> 0b58d20e
 
 ;; Check that column ordering is maintained
 (expect
@@ -38,14 +33,9 @@
                :native_form {:query "SELECT ID, NAME, CATEGORY_ID FROM VENUES ORDER BY ID DESC LIMIT 2", :params []}}}
   (-> (qp/process-query {:native   {:query "SELECT ID, NAME, CATEGORY_ID FROM VENUES ORDER BY ID DESC LIMIT 2"}
                          :type     :native
-<<<<<<< HEAD
-                         :database (id)})
+                         :database (data/id)})
       (m/dissoc-in [:data :results_metadata])
       (m/dissoc-in [:data :insights])))
-=======
-                         :database (data/id)})
-      (m/dissoc-in [:data :results_metadata])))
->>>>>>> 0b58d20e
 
 ;; Check that we get proper error responses for malformed SQL
 (expect {:status :failed
