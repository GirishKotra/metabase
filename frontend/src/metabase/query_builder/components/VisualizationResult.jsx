--- conflicted
+++ resolved
@@ -1,11 +1,6 @@
 /* eslint "react/prop-types": "warn" */
 
 import React from "react";
-<<<<<<< HEAD
-import PropTypes from "prop-types";
-=======
-import QueryVisualizationObjectDetailTable from './QueryVisualizationObjectDetailTable.jsx';
->>>>>>> 136dfb17
 import VisualizationErrorMessage from './VisualizationErrorMessage';
 import Visualization from "metabase/visualizations/components/Visualization.jsx";
 import { datasetContainsNoResults } from "metabase/lib/dataset";
@@ -37,21 +32,14 @@
         // we want to provide the visualization with a card containing the latest
         // "display", "visualization_settings", etc, (to ensure the correct visualization is shown)
         // BUT the last executed "dataset_query" (to ensure data matches the query)
-<<<<<<< HEAD
-        let vizCard = {
-            ...card,
-            display: isObjectDetail ? "object" : card.display,
-            dataset_query: lastRunDatasetQuery
-        };
-=======
         const series = question.atomicQueries().map((metricQuery, index) => ({
             card: {
                 ...question.card(),
+                display: isObjectDetail ? "object" : question.card().display,
                 dataset_query: lastRunDatasetQuery
             },
             data: results[index] && results[index].data
         }));
->>>>>>> 136dfb17
 
         return <Visualization
                   series={series}
