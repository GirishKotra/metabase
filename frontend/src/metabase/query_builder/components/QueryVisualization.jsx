import React, { Component, PropTypes } from "react";
import ReactDOM from "react-dom";
import { Link } from "react-router";

import LoadingSpinner from 'metabase/components/LoadingSpinner.jsx';
import RunButton from './RunButton.jsx';
import VisualizationSettings from './VisualizationSettings.jsx';

import VisualizationError from "./VisualizationError.jsx";
import VisualizationResult from "./VisualizationResult.jsx";

import Warnings from "./Warnings.jsx";
import DownloadWidget from "./DownloadWidget.jsx";

import { formatNumber, inflect } from "metabase/lib/formatting";
import Utils from "metabase/lib/utils";

import Query from "metabase/lib/query";

import cx from "classnames";
import _ from "underscore";

export default class QueryVisualization extends Component {
    constructor(props, context) {
        super(props, context);
        this.runQuery = this.runQuery.bind(this);

        this.state = this._getStateFromProps(props);
    }

    static propTypes = {
        card: PropTypes.object.isRequired,
        result: PropTypes.object,
        databases: PropTypes.array,
        tableMetadata: PropTypes.object,
        tableForeignKeys: PropTypes.array,
        tableForeignKeyReferences: PropTypes.object,
        setDisplayFn: PropTypes.func.isRequired,
        onUpdateVisualizationSettings: PropTypes.func.isRequired,
        onReplaceAllVisualizationSettings: PropTypes.func.isRequired,
        setSortFn: PropTypes.func.isRequired,
        cellIsClickableFn: PropTypes.func,
        cellClickedFn: PropTypes.func,
        isRunning: PropTypes.bool.isRequired,
        isRunnable: PropTypes.bool.isRequired,
        runQueryFn: PropTypes.func.isRequired,
        cancelQueryFn: PropTypes.func
    };

    static defaultProps = {
        // NOTE: this should be more dynamic from the backend, it's set based on the query lang
        maxTableRows: 2000
    };

    _getStateFromProps(props) {
        return {
            lastRunDatasetQuery: JSON.parse(JSON.stringify(props.card.dataset_query)),
            lastRunParameterValues: JSON.parse(JSON.stringify(props.parameterValues))
        };
    }

    componentWillReceiveProps(nextProps) {
        // whenever we are told that we are running a query lets update our understanding of the "current" query
        if (nextProps.isRunning) {
            this.setState(this._getStateFromProps(nextProps));
        }
    }

    queryIsDirty() {
        // a query is considered dirty if ANY part of it has been changed
        return (
            !Utils.equals(this.props.card.dataset_query, this.state.lastRunDatasetQuery) ||
            !Utils.equals(this.props.parameterValues, this.state.lastRunParameterValues)
        );
    }

    isChartDisplay(display) {
        return (display !== "table" && display !== "scalar");
    }

    runQuery() {
        this.props.runQueryFn();
    }

    renderHeader() {
        const { isObjectDetail, isRunning, card, result } = this.props;
        return (
            <div className="relative flex flex-no-shrink mt3 mb1" style={{ minHeight: "2em" }}>
                <span className="relative z4">
                  { !isObjectDetail && <VisualizationSettings ref="settings" {...this.props} /> }
                </span>
                <div className="absolute flex layout-centered left right z3">
                    <RunButton
                        canRun={this.props.isRunnable}
                        isDirty={this.queryIsDirty()}
                        isRunning={isRunning}
                        runFn={this.runQuery}
                        cancelFn={this.props.cancelQueryFn}
                    />
                </div>
                <div className="absolute right z4 flex align-center" style={{ lineHeight: 0 /* needed to align icons :-/ */ }}>
                    { !this.queryIsDirty() && this.renderCount() }
                    { !isObjectDetail &&
                        <Warnings warnings={this.state.warnings} className="mx2" size={18} />
                    }
                    { !this.queryIsDirty() && result && !result.error ?
                        <DownloadWidget
                            className="mx1"
                            card={card}
                            datasetQuery={result.json_query}
                            isLarge={result.data.rows_truncated != null}
                        />
                    : null }
                </div>
            </div>
        );
    }

<<<<<<< HEAD
    hasTooManyRows() {
        const dataset_query = this.props.card.dataset_query,
              rows = this.props.result.data.rows;

        if (this.props.result.data.rows_truncated ||
            (dataset_query.type === "query" && Query.isBareRows(dataset_query.query) && rows.length === 2000))
        {
            return true;
        } else {
            return false;
        }
    }

=======
>>>>>>> 35466f46
    renderCount() {
        let { result, isObjectDetail, card } = this.props;
        if (result && result.data && !isObjectDetail && card.display === "table") {
            return (
                <div>
                    { result.data.rows_truncated != null ? ("Showing first ") : ("Showing ")}
                    <b>{formatNumber(result.row_count)}</b>
                    { " " + inflect("row", result.data.rows.length) }.
                </div>
            );
        }
    }

    render() {
        const { card, databases, isObjectDetail, isRunning, result } = this.props
        let viz;

        if (!result) {
            let hasSampleDataset = !!_.findWhere(databases, { is_sample: true });
            viz = <VisualizationEmptyState showTutorialLink={hasSampleDataset} />
        } else {
            let error = result.error;

            if (error) {
                viz = <VisualizationError error={error} card={card} duration={result.duration} />
            } else if (result.data) {
                viz = (
                    <VisualizationResult
                        lastRunDatasetQuery={this.state.lastRunDatasetQuery}
                        onUpdateWarnings={(warnings) => this.setState({ warnings })}
                        onOpenChartSettings={() => this.refs.settings.open()}
                        {...this.props}
                    />
                );
            }
        }

        const wrapperClasses = cx('wrapper full relative mb2 z1', {
            'flex': !isObjectDetail,
            'flex-column': !isObjectDetail
        });

        const visualizationClasses = cx('flex flex-full Visualization z1 px1', {
            'Visualization--errors': (result && result.error),
            'Visualization--loading': isRunning
        });

        return (
            <div className={wrapperClasses}>
                {this.renderHeader()}
                { isRunning && (
                    <div className="Loading spread flex flex-column layout-centered text-brand z2">
                        <LoadingSpinner />
                        <h2 className="Loading-message text-brand text-uppercase my3">Doing science...</h2>
                    </div>
                )}
                <div className={visualizationClasses}>
                    {viz}
                </div>
            </div>
        );
    }
}

const VisualizationEmptyState = ({showTutorialLink}) =>
    <div className="flex full layout-centered text-grey-1 flex-column">
        <h1>If you give me some data I can show you something cool. Run a Query!</h1>
        { showTutorialLink && <Link to="/q?tutorial" className="link cursor-pointer my2">How do I use this thing?</Link> }
    </div><|MERGE_RESOLUTION|>--- conflicted
+++ resolved
@@ -14,8 +14,6 @@
 
 import { formatNumber, inflect } from "metabase/lib/formatting";
 import Utils from "metabase/lib/utils";
-
-import Query from "metabase/lib/query";
 
 import cx from "classnames";
 import _ from "underscore";
@@ -116,22 +114,6 @@
         );
     }
 
-<<<<<<< HEAD
-    hasTooManyRows() {
-        const dataset_query = this.props.card.dataset_query,
-              rows = this.props.result.data.rows;
-
-        if (this.props.result.data.rows_truncated ||
-            (dataset_query.type === "query" && Query.isBareRows(dataset_query.query) && rows.length === 2000))
-        {
-            return true;
-        } else {
-            return false;
-        }
-    }
-
-=======
->>>>>>> 35466f46
     renderCount() {
         let { result, isObjectDetail, card } = this.props;
         if (result && result.data && !isObjectDetail && card.display === "table") {
