--- conflicted
+++ resolved
@@ -1,11 +1,7 @@
-<<<<<<< HEAD
-import React, { Component, PropTypes } from "react";
+
+import React from "react";
+import { Route } from "metabase/hoc/Title";
 import { IndexRedirect } from 'react-router';
-import { Route } from "metabase/hoc/Title";
-=======
-import React from "react";
-import { Route, IndexRedirect } from 'react-router';
->>>>>>> 738bff05
 
 import DataPermissionsApp from "./containers/DataPermissionsApp.jsx";
 import DatabasesPermissionsApp from "./containers/DatabasesPermissionsApp.jsx";
