--- conflicted
+++ resolved
@@ -217,29 +217,6 @@
                 {/* REFERENCE */}
                 <Route path="/reference" title="Data Reference">
                     <IndexRedirect to="/reference/guide" />
-<<<<<<< HEAD
-                    <Route path="guide" title="Getting Started" component={ReferenceGettingStartedGuide} />
-                    <Route path="metrics" component={ReferenceEntityList} />
-                    <Route path="metrics/:metricId" component={ReferenceEntity} />
-                    <Route path="metrics/:metricId/questions" component={ReferenceEntityList} />
-                    <Route path="metrics/:metricId/revisions" component={ReferenceRevisionsList} />
-                    <Route path="segments" component={ReferenceEntityList} />
-                    <Route path="segments/:segmentId" component={ReferenceEntity} />
-                    <Route path="segments/:segmentId/xray" component={SegmentXRay} />
-                    <Route path="segments/:segmentId/fields" component={ReferenceFieldsList} />
-                    <Route path="segments/:segmentId/fields/:fieldId" component={ReferenceEntity} />
-                    <Route path="segments/:segmentId/questions" component={ReferenceEntityList} />
-                    <Route path="segments/:segmentId/revisions" component={ReferenceRevisionsList} />
-                    <Route path="databases" component={ReferenceEntityList} />
-                    <Route path="databases/:databaseId" component={ReferenceEntity} />
-                    <Route path="databases/:databaseId/tables" component={ReferenceEntityList} />
-                    <Route path="databases/:databaseId/tables/:tableId" component={ReferenceEntity} />
-                    <Route path="databases/:databaseId/tables/:tableId/xray" component={TableXRay} />
-                    <Route path="databases/:databaseId/tables/:tableId/fields" component={ReferenceFieldsList} />
-                    <Route path="databases/:databaseId/tables/:tableId/fields/:fieldId" component={ReferenceEntity} />
-                    <Route path="databases/:databaseId/tables/:tableId/fields/:fieldId/xray" component={FieldXRay} />
-                    <Route path="databases/:databaseId/tables/:tableId/fields/compare/:fieldId1/:fieldId2" component={FieldComparison} />
-=======
                     <Route path="guide" title="Getting Started" component={GettingStartedGuideContainer} />
                     <Route path="metrics" component={MetricListContainer} />
                     <Route path="metrics/:metricId" component={MetricDetailContainer} />
@@ -247,6 +224,7 @@
                     <Route path="metrics/:metricId/revisions" component={MetricRevisionsContainer} />
                     <Route path="segments" component={SegmentListContainer} />
                     <Route path="segments/:segmentId" component={SegmentDetailContainer} />
+                    <Route path="segments/:segmentId/xray" component={SegmentXRay} />
                     <Route path="segments/:segmentId/fields" component={SegmentFieldListContainer} />
                     <Route path="segments/:segmentId/fields/:fieldId" component={SegmentFieldDetailContainer} />
                     <Route path="segments/:segmentId/questions" component={SegmentQuestionsContainer} />
@@ -255,10 +233,11 @@
                     <Route path="databases/:databaseId" component={DatabaseDetailContainer} />
                     <Route path="databases/:databaseId/tables" component={TableListContainer} />
                     <Route path="databases/:databaseId/tables/:tableId" component={TableDetailContainer} />
+                    <Route path="databases/:databaseId/tables/:tableId/xray" component={TableXRay} />
                     <Route path="databases/:databaseId/tables/:tableId/fields" component={FieldListContainer} />
                     <Route path="databases/:databaseId/tables/:tableId/fields/:fieldId" component={FieldDetailContainer} />
+                    <Route path="databases/:databaseId/tables/:tableId/fields/:fieldId/xray" component={FieldXRay} />
                     <Route path="databases/:databaseId/tables/:tableId/questions" component={TableQuestionsContainer} />
->>>>>>> cf9d83e6
                 </Route>
 
                 {/* PULSE */}
