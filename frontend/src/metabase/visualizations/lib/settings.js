--- conflicted
+++ resolved
@@ -180,13 +180,8 @@
       ? settingDef.getTitle(object, settings, extra)
       : settingDef.title,
     hidden: settingDef.getHidden
-<<<<<<< HEAD
       ? settingDef.getHidden(object, settings, extra)
-      : false,
-=======
-      ? settingDef.getHidden(object, settings)
       : settingDef.hidden || false,
->>>>>>> 79730a55
     disabled: settingDef.getDisabled
       ? settingDef.getDisabled(object, settings, extra)
       : false,
