--- conflicted
+++ resolved
@@ -73,17 +73,10 @@
    but to change the value of `enable_embedding` you must be a superuser."
   [id :as {{:keys [description name parameters caveats points_of_interest show_in_getting_started enable_embedding embedding_params], :as dashboard} :body}]
   {name                    (s/maybe su/NonBlankString)
-<<<<<<< HEAD
-   description             (s/maybe su/NonBlankString)
+   description             (s/maybe s/Str)
    caveats                 (s/maybe s/Str)
    points_of_interest      (s/maybe s/Str)
    show_in_getting_started (s/maybe s/Bool)
-=======
-   description             (s/maybe s/Str)
-   caveats                 (s/maybe su/NonBlankString)
-   points_of_interest      (s/maybe su/NonBlankString)
-   show_in_getting_started (s/maybe su/NonBlankString)
->>>>>>> 11609713
    enable_embedding        (s/maybe s/Bool)
    embedding_params        (s/maybe su/EmbeddingParams)
    parameters              (s/maybe [su/Map])}
