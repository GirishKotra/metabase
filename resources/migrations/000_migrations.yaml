databaseChangeLog:
  - changeSet:
      id: '1'
      author: agilliland
      changes:
      - createTable:
          columns:
          - column:
              autoIncrement: true
              constraints:
                nullable: false
                primaryKey: true
              name: id
              type: int
          - column:
              constraints:
                nullable: false
                unique: true
              name: slug
              type: varchar(254)
          - column:
              constraints:
                nullable: false
              name: name
              type: varchar(254)
          - column:
              name: description
              type: text
          - column:
              name: logo_url
              type: varchar(254)
          - column:
              constraints:
                nullable: false
              name: inherits
              type: boolean
          tableName: core_organization
      - createTable:
          columns:
          - column:
              autoIncrement: true
              constraints:
                nullable: false
                primaryKey: true
              name: id
              type: int
          - column:
              constraints:
                nullable: false
                unique: true
              name: email
              type: varchar(254)
          - column:
              constraints:
                nullable: false
              name: first_name
              type: varchar(254)
          - column:
              constraints:
                nullable: false
              name: last_name
              type: varchar(254)
          - column:
              constraints:
                nullable: false
              name: password
              type: varchar(254)
          - column:
              constraints:
                nullable: false
              defaultValue: default
              name: password_salt
              type: varchar(254)
          - column:
              constraints:
                nullable: false
              name: date_joined
              type: DATETIME
          - column:
              constraints:
                nullable: true
              name: last_login
              type: DATETIME
          - column:
              constraints:
                nullable: false
              name: is_staff
              type: boolean
          - column:
              constraints:
                nullable: false
              name: is_superuser
              type: boolean
          - column:
              constraints:
                nullable: false
              name: is_active
              type: boolean
          - column:
              name: reset_token
              type: varchar(254)
          - column:
              name: reset_triggered
              type: BIGINT
          tableName: core_user
      - createTable:
          columns:
          - column:
              autoIncrement: true
              constraints:
                nullable: false
                primaryKey: true
              name: id
              type: int
          - column:
              constraints:
                nullable: false
              name: admin
              type: boolean
          - column:
              constraints:
                deferrable: false
                foreignKeyName: fk_userorgperm_ref_user_id
                initiallyDeferred: false
                nullable: false
                references: core_user(id)
              name: user_id
              type: int
          - column:
              constraints:
                deferrable: false
                foreignKeyName: fk_userorgperm_ref_organization_id
                initiallyDeferred: false
                nullable: false
                references: core_organization(id)
              name: organization_id
              type: int
          tableName: core_userorgperm
      - addUniqueConstraint:
          columnNames: user_id, organization_id
          constraintName: idx_unique_user_id_organization_id
          tableName: core_userorgperm
      - createIndex:
          columns:
          - column:
              name: user_id
              type: int
          indexName: idx_userorgperm_user_id
          tableName: core_userorgperm
      - createIndex:
          columns:
          - column:
              name: organization_id
              type: int
          indexName: idx_userorgperm_organization_id
          tableName: core_userorgperm
      - createTable:
          columns:
          - column:
              autoIncrement: true
              constraints:
                nullable: false
                primaryKey: true
              name: id
              type: int
          - column:
              constraints:
                nullable: false
              name: url
              type: varchar(254)
          - column:
              constraints:
                nullable: false
              name: timestamp
              type: DATETIME
          - column:
              constraints:
                deferrable: false
                foreignKeyName: fk_permissionviolation_ref_user_id
                initiallyDeferred: false
                nullable: false
                references: core_user(id)
              name: user_id
              type: int
          tableName: core_permissionsviolation
      - createIndex:
          columns:
          - column:
              name: user_id
              type: int
          indexName: idx_permissionsviolation_user_id
          tableName: core_permissionsviolation
      - createTable:
          columns:
          - column:
              autoIncrement: true
              constraints:
                nullable: false
                primaryKey: true
              name: id
              type: int
          - column:
              constraints:
                nullable: false
              name: created_at
              type: DATETIME
          - column:
              constraints:
                nullable: false
              name: updated_at
              type: DATETIME
          - column:
              constraints:
                nullable: false
              name: name
              type: varchar(254)
          - column:
              name: description
              type: text
          - column:
              constraints:
                deferrable: false
                foreignKeyName: fk_database_ref_organization_id
                initiallyDeferred: false
                nullable: false
                references: core_organization(id)
              name: organization_id
              type: int
          - column:
              name: details
              type: text
          - column:
              constraints:
                nullable: false
              name: engine
              type: varchar(254)
          tableName: metabase_database
      - createIndex:
          columns:
          - column:
              name: organization_id
          indexName: idx_database_organization_id
          tableName: metabase_database
      - createTable:
          columns:
          - column:
              autoIncrement: true
              constraints:
                nullable: false
                primaryKey: true
              name: id
              type: int
          - column:
              constraints:
                nullable: false
              name: created_at
              type: DATETIME
          - column:
              constraints:
                nullable: false
              name: updated_at
              type: DATETIME
          - column:
              constraints:
                nullable: false
              name: name
              type: varchar(254)
          - column:
              name: rows
              type: int
          - column:
              name: description
              type: text
          - column:
              name: entity_name
              type: varchar(254)
          - column:
              name: entity_type
              type: varchar(254)
          - column:
              constraints:
                nullable: false
              name: active
              type: boolean
          - column:
              constraints:
                deferrable: false
                foreignKeyName: fk_table_ref_database_id
                initiallyDeferred: false
                nullable: false
                references: metabase_database(id)
              name: db_id
              type: int
          tableName: metabase_table
      - createIndex:
          columns:
          - column:
              name: db_id
          indexName: idx_table_db_id
          tableName: metabase_table
      - createTable:
          columns:
          - column:
              autoIncrement: true
              constraints:
                nullable: false
                primaryKey: true
              name: id
              type: int
          - column:
              constraints:
                nullable: false
              name: created_at
              type: DATETIME
          - column:
              constraints:
                nullable: false
              name: updated_at
              type: DATETIME
          - column:
              constraints:
                nullable: false
              name: name
              type: varchar(254)
          - column:
              constraints:
                nullable: false
              name: base_type
              type: varchar(255)
          - column:
              name: special_type
              type: varchar(255)
          - column:
              constraints:
                nullable: false
              name: active
              type: boolean
          - column:
              name: description
              type: text
          - column:
              constraints:
                nullable: false
              name: preview_display
              type: boolean
          - column:
              constraints:
                nullable: false
              name: position
              type: int
          - column:
              constraints:
                deferrable: false
                foreignKeyName: fk_field_ref_table_id
                initiallyDeferred: false
                nullable: false
                references: metabase_table(id)
              name: table_id
              type: int
          - column:
              constraints:
                nullable: false
              name: field_type
              type: varchar(254)
          tableName: metabase_field
      - createIndex:
          columns:
          - column:
              name: table_id
          indexName: idx_field_table_id
          tableName: metabase_field
      - createTable:
          columns:
          - column:
              autoIncrement: true
              constraints:
                nullable: false
                primaryKey: true
              name: id
              type: int
          - column:
              constraints:
                nullable: false
              name: created_at
              type: DATETIME
          - column:
              constraints:
                nullable: false
              name: updated_at
              type: DATETIME
          - column:
              constraints:
                nullable: false
              name: relationship
              type: varchar(254)
          - column:
              constraints:
                deferrable: false
                foreignKeyName: fk_foreignkey_dest_ref_field_id
                initiallyDeferred: false
                nullable: false
                references: metabase_field(id)
              name: destination_id
              type: int
          - column:
              constraints:
                deferrable: false
                foreignKeyName: fk_foreignkey_origin_ref_field_id
                initiallyDeferred: false
                nullable: false
                references: metabase_field(id)
              name: origin_id
              type: int
          tableName: metabase_foreignkey
      - createIndex:
          columns:
          - column:
              name: destination_id
          indexName: idx_foreignkey_destination_id
          tableName: metabase_foreignkey
      - createIndex:
          columns:
          - column:
              name: origin_id
          indexName: idx_foreignkey_origin_id
          tableName: metabase_foreignkey
      - createTable:
          columns:
          - column:
              autoIncrement: true
              constraints:
                nullable: false
                primaryKey: true
              name: id
              type: int
          - column:
              constraints:
                nullable: false
              name: created_at
              type: DATETIME
          - column:
              constraints:
                nullable: false
              name: updated_at
              type: DATETIME
          - column:
              name: values
              type: text
          - column:
              name: human_readable_values
              type: text
          - column:
              constraints:
                deferrable: false
                foreignKeyName: fk_fieldvalues_ref_field_id
                initiallyDeferred: false
                nullable: false
                references: metabase_field(id)
              name: field_id
              type: int
          tableName: metabase_fieldvalues
      - createIndex:
          columns:
          - column:
              name: field_id
          indexName: idx_fieldvalues_field_id
          tableName: metabase_fieldvalues
      - createTable:
          columns:
          - column:
              autoIncrement: true
              constraints:
                nullable: false
                primaryKey: true
              name: id
              type: int
          - column:
              constraints:
                nullable: false
              name: created_at
              type: DATETIME
          - column:
              constraints:
                nullable: false
              name: updated_at
              type: DATETIME
          - column:
              constraints:
                nullable: false
              name: name
              type: varchar(254)
          - column:
              constraints:
                deferrable: false
                foreignKeyName: fk_tablesegment_ref_table_id
                initiallyDeferred: false
                nullable: false
                references: metabase_table(id)
              name: table_id
              type: int
          - column:
              constraints:
                nullable: false
              name: filter_clause
              type: text
          tableName: metabase_tablesegment
      - createIndex:
          columns:
          - column:
              name: table_id
          indexName: idx_tablesegment_table_id
          tableName: metabase_tablesegment
      - createTable:
          columns:
          - column:
              autoIncrement: true
              constraints:
                nullable: false
                primaryKey: true
              name: id
              type: int
          - column:
              constraints:
                nullable: false
              name: created_at
              type: DATETIME
          - column:
              constraints:
                nullable: false
              name: updated_at
              type: DATETIME
          - column:
              constraints:
                nullable: false
              name: name
              type: varchar(254)
          - column:
              constraints:
                nullable: false
              name: type
              type: varchar(254)
          - column:
              constraints:
                nullable: false
              name: details
              type: text
          - column:
              constraints:
                nullable: false
              name: version
              type: int
          - column:
              constraints:
                nullable: false
              name: public_perms
              type: int
          - column:
              constraints:
                deferrable: false
                foreignKeyName: fk_query_ref_user_id
                initiallyDeferred: false
                nullable: false
                references: core_user(id)
              name: creator_id
              type: int
          - column:
              constraints:
                deferrable: false
                foreignKeyName: fk_query_ref_database_id
                initiallyDeferred: false
                nullable: false
                references: metabase_database(id)
              name: database_id
              type: int
          tableName: query_query
      - createIndex:
          columns:
          - column:
              name: creator_id
          indexName: idx_query_creator_id
          tableName: query_query
      - createIndex:
          columns:
          - column:
              name: database_id
          indexName: idx_query_database_id
          tableName: query_query
      - createTable:
          columns:
          - column:
              autoIncrement: true
              constraints:
                nullable: false
                primaryKey: true
              name: id
              type: int
          - column:
              constraints:
                nullable: false
                unique: true
              name: uuid
              type: varchar(254)
          - column:
              constraints:
                nullable: false
              name: version
              type: int
          - column:
              constraints:
                nullable: false
              name: json_query
              type: text
          - column:
              constraints:
                nullable: false
              name: raw_query
              type: text
          - column:
              constraints:
                nullable: false
              name: status
              type: varchar(254)
          - column:
              constraints:
                nullable: false
              name: started_at
              type: DATETIME
          - column:
              name: finished_at
              type: DATETIME
          - column:
              constraints:
                nullable: false
              name: running_time
              type: int
          - column:
              constraints:
                nullable: false
              name: error
              type: text
          - column:
              constraints:
                nullable: false
              name: result_file
              type: varchar(254)
          - column:
              constraints:
                nullable: false
              name: result_rows
              type: int
          - column:
              constraints:
                nullable: false
              name: result_data
              type: text
          - column:
              constraints:
                deferrable: false
                foreignKeyName: fk_queryexecution_ref_query_id
                initiallyDeferred: false
                nullable: true
                references: query_query(id)
              name: query_id
              type: int
          - column:
              constraints:
                nullable: false
              name: additional_info
              type: text
          - column:
              constraints:
                deferrable: false
                foreignKeyName: fk_queryexecution_ref_user_id
                initiallyDeferred: false
                nullable: false
                references: core_user(id)
              name: executor_id
              type: int
          tableName: query_queryexecution
      - createIndex:
          columns:
          - column:
              name: query_id
          indexName: idx_queryexecution_query_id
          tableName: query_queryexecution
      - createIndex:
          columns:
          - column:
              name: executor_id
          indexName: idx_queryexecution_executor_id
          tableName: query_queryexecution
      - createTable:
          columns:
          - column:
              autoIncrement: true
              constraints:
                nullable: false
                primaryKey: true
              name: id
              type: int
          - column:
              constraints:
                nullable: false
              name: created_at
              type: DATETIME
          - column:
              constraints:
                nullable: false
              name: updated_at
              type: DATETIME
          - column:
              constraints:
                nullable: false
              name: name
              type: varchar(254)
          - column:
              name: description
              type: text
          - column:
              constraints:
                nullable: false
              name: display
              type: varchar(254)
          - column:
              constraints:
                nullable: false
              name: public_perms
              type: int
          - column:
              constraints:
                nullable: false
              name: dataset_query
              type: text
          - column:
              constraints:
                nullable: false
              name: visualization_settings
              type: text
          - column:
              constraints:
                deferrable: false
                foreignKeyName: fk_card_ref_user_id
                initiallyDeferred: false
                nullable: false
                references: core_user(id)
              name: creator_id
              type: int
          - column:
              constraints:
                deferrable: false
                foreignKeyName: fk_card_ref_organization_id
                initiallyDeferred: false
                nullable: false
                references: core_organization(id)
              name: organization_id
              type: int
          tableName: report_card
      - createIndex:
          columns:
          - column:
              name: creator_id
          indexName: idx_card_creator_id
          tableName: report_card
      - createIndex:
          columns:
          - column:
              name: organization_id
          indexName: idx_card_organization_id
          tableName: report_card
      - createTable:
          columns:
          - column:
              autoIncrement: true
              constraints:
                nullable: false
                primaryKey: true
              name: id
              type: int
          - column:
              constraints:
                nullable: false
              name: created_at
              type: DATETIME
          - column:
              constraints:
                nullable: false
              name: updated_at
              type: DATETIME
          - column:
              constraints:
                deferrable: false
                foreignKeyName: fk_cardfavorite_ref_card_id
                initiallyDeferred: false
                nullable: false
                references: report_card(id)
              name: card_id
              type: int
          - column:
              constraints:
                deferrable: false
                foreignKeyName: fk_cardfavorite_ref_user_id
                initiallyDeferred: false
                nullable: false
                references: core_user(id)
              name: owner_id
              type: int
          tableName: report_cardfavorite
      - addUniqueConstraint:
          columnNames: card_id, owner_id
          constraintName: idx_unique_cardfavorite_card_id_owner_id
          tableName: report_cardfavorite
      - createIndex:
          columns:
          - column:
              name: card_id
          indexName: idx_cardfavorite_card_id
          tableName: report_cardfavorite
      - createIndex:
          columns:
          - column:
              name: owner_id
          indexName: idx_cardfavorite_owner_id
          tableName: report_cardfavorite
      - createTable:
          columns:
          - column:
              autoIncrement: true
              constraints:
                nullable: false
                primaryKey: true
              name: id
              type: int
          - column:
              constraints:
                nullable: false
              name: created_at
              type: DATETIME
          - column:
              constraints:
                nullable: false
              name: updated_at
              type: DATETIME
          - column:
              constraints:
                nullable: false
              name: name
              type: varchar(254)
          - column:
              name: description
              type: text
          - column:
              constraints:
                nullable: false
              name: public_perms
              type: int
          - column:
              constraints:
                deferrable: false
                foreignKeyName: fk_dashboard_ref_user_id
                initiallyDeferred: false
                nullable: false
                references: core_user(id)
              name: creator_id
              type: int
          - column:
              constraints:
                deferrable: false
                foreignKeyName: fk_dashboard_ref_organization_id
                initiallyDeferred: false
                nullable: false
                references: core_organization(id)
              name: organization_id
              type: int
          tableName: report_dashboard
      - createIndex:
          columns:
          - column:
              name: creator_id
          indexName: idx_dashboard_creator_id
          tableName: report_dashboard
      - createIndex:
          columns:
          - column:
              name: organization_id
          indexName: idx_dashboard_organization_id
          tableName: report_dashboard
      - createTable:
          columns:
          - column:
              autoIncrement: true
              constraints:
                nullable: false
                primaryKey: true
              name: id
              type: int
          - column:
              constraints:
                nullable: false
              name: created_at
              type: DATETIME
          - column:
              constraints:
                nullable: false
              name: updated_at
              type: DATETIME
          - column:
              constraints:
                nullable: false
              name: sizeX
              type: int
          - column:
              constraints:
                nullable: false
              name: sizeY
              type: int
          - column:
              name: row
              type: int
          - column:
              name: col
              type: int
          - column:
              constraints:
                deferrable: false
                foreignKeyName: fk_dashboardcard_ref_card_id
                initiallyDeferred: false
                nullable: false
                references: report_card(id)
              name: card_id
              type: int
          - column:
              constraints:
                deferrable: false
                foreignKeyName: fk_dashboardcard_ref_dashboard_id
                initiallyDeferred: false
                nullable: false
                references: report_dashboard(id)
              name: dashboard_id
              type: int
          tableName: report_dashboardcard
      - createIndex:
          columns:
          - column:
              name: card_id
          indexName: idx_dashboardcard_card_id
          tableName: report_dashboardcard
      - createIndex:
          columns:
          - column:
              name: dashboard_id
          indexName: idx_dashboardcard_dashboard_id
          tableName: report_dashboardcard
      - createTable:
          columns:
          - column:
              autoIncrement: true
              constraints:
                nullable: false
                primaryKey: true
              name: id
              type: int
          - column:
              constraints:
                deferrable: false
                foreignKeyName: fk_dashboardsubscription_ref_dashboard_id
                initiallyDeferred: false
                nullable: false
                references: report_dashboard(id)
              name: dashboard_id
              type: int
          - column:
              constraints:
                deferrable: false
                foreignKeyName: fk_dashboardsubscription_ref_user_id
                initiallyDeferred: false
                nullable: false
                references: core_user(id)
              name: user_id
              type: int
          tableName: report_dashboardsubscription
      - addUniqueConstraint:
          columnNames: dashboard_id, user_id
          constraintName: idx_uniq_dashsubscrip_dashboard_id_user_id
          tableName: report_dashboardsubscription
      - createIndex:
          columns:
          - column:
              name: dashboard_id
          indexName: idx_dashboardsubscription_dashboard_id
          tableName: report_dashboardsubscription
      - createIndex:
          columns:
          - column:
              name: user_id
          indexName: idx_dashboardsubscription_user_id
          tableName: report_dashboardsubscription
      - createTable:
          columns:
          - column:
              autoIncrement: true
              constraints:
                nullable: false
                primaryKey: true
              name: id
              type: int
          - column:
              constraints:
                nullable: false
              name: created_at
              type: DATETIME
          - column:
              constraints:
                nullable: false
              name: updated_at
              type: DATETIME
          - column:
              constraints:
                nullable: false
              name: name
              type: varchar(254)
          - column:
              name: description
              type: text
          - column:
              constraints:
                nullable: false
              name: public_perms
              type: int
          - column:
              constraints:
                nullable: false
              name: mode
              type: int
          - column:
              constraints:
                nullable: false
              name: version
              type: int
          - column:
              constraints:
                nullable: false
              name: dataset_query
              type: text
          - column:
              name: email_addresses
              type: text
          - column:
              constraints:
                deferrable: false
                foreignKeyName: fk_emailreport_ref_user_id
                initiallyDeferred: false
                nullable: false
                references: core_user(id)
              name: creator_id
              type: int
          - column:
              constraints:
                deferrable: false
                foreignKeyName: fk_emailreport_ref_organization_id
                initiallyDeferred: false
                nullable: false
                references: core_organization(id)
              name: organization_id
              type: int
          - column:
              constraints:
                nullable: false
              name: schedule
              type: text
          tableName: report_emailreport
      - createIndex:
          columns:
          - column:
              name: creator_id
          indexName: idx_emailreport_creator_id
          tableName: report_emailreport
      - createIndex:
          columns:
          - column:
              name: organization_id
          indexName: idx_emailreport_organization_id
          tableName: report_emailreport
      - createTable:
          columns:
          - column:
              autoIncrement: true
              constraints:
                nullable: false
                primaryKey: true
              name: id
              type: int
          - column:
              constraints:
                deferrable: false
                foreignKeyName: fk_emailreport_recipients_ref_emailreport_id
                initiallyDeferred: false
                nullable: false
                references: report_emailreport(id)
              name: emailreport_id
              type: int
          - column:
              constraints:
                deferrable: false
                foreignKeyName: fk_emailreport_recipients_ref_user_id
                initiallyDeferred: false
                nullable: false
                references: core_user(id)
              name: user_id
              type: int
          tableName: report_emailreport_recipients
      - addUniqueConstraint:
          columnNames: emailreport_id, user_id
          constraintName: idx_uniq_emailreportrecip_emailreport_id_user_id
          tableName: report_emailreport_recipients
      - createIndex:
          columns:
          - column:
              name: emailreport_id
          indexName: idx_emailreport_recipients_emailreport_id
          tableName: report_emailreport_recipients
      - createIndex:
          columns:
          - column:
              name: user_id
          indexName: idx_emailreport_recipients_user_id
          tableName: report_emailreport_recipients
      - createTable:
          columns:
          - column:
              autoIncrement: true
              constraints:
                nullable: false
                primaryKey: true
              name: id
              type: int
          - column:
              constraints:
                nullable: false
              name: details
              type: text
          - column:
              constraints:
                nullable: false
              name: status
              type: varchar(254)
          - column:
              constraints:
                nullable: false
              name: created_at
              type: DATETIME
          - column:
              name: started_at
              type: DATETIME
          - column:
              name: finished_at
              type: DATETIME
          - column:
              constraints:
                nullable: false
              name: error
              type: text
          - column:
              constraints:
                nullable: false
              name: sent_email
              type: text
          - column:
              constraints:
                deferrable: false
                foreignKeyName: fk_emailreportexecutions_ref_organization_id
                initiallyDeferred: false
                nullable: false
                references: core_organization(id)
              name: organization_id
              type: int
          - column:
              constraints:
                deferrable: false
                foreignKeyName: fk_emailreportexecutions_ref_report_id
                initiallyDeferred: false
                nullable: true
                references: report_emailreport(id)
              name: report_id
              type: int
          tableName: report_emailreportexecutions
      - createIndex:
          columns:
          - column:
              name: organization_id
          indexName: idx_emailreportexecutions_organization_id
          tableName: report_emailreportexecutions
      - createIndex:
          columns:
          - column:
              name: report_id
          indexName: idx_emailreportexecutions_report_id
          tableName: report_emailreportexecutions
      - createTable:
          columns:
          - column:
              autoIncrement: true
              constraints:
                nullable: false
                primaryKey: true
              name: id
              type: int
          - column:
              constraints:
                nullable: false
              name: created_at
              type: DATETIME
          - column:
              constraints:
                nullable: false
              name: updated_at
              type: DATETIME
          - column:
              constraints:
                nullable: false
              name: start
              type: DATETIME
          - column:
              constraints:
                nullable: false
              name: end
              type: DATETIME
          - column:
              name: title
              type: TEXT
          - column:
              constraints:
                nullable: false
              name: body
              type: TEXT
          - column:
              constraints:
                nullable: false
              name: annotation_type
              type: int
          - column:
              constraints:
                nullable: false
              name: edit_count
              type: int
          - column:
              constraints:
                nullable: false
              name: object_type_id
              type: int
          - column:
              constraints:
                nullable: false
              name: object_id
              type: int
          - column:
              constraints:
                deferrable: false
                foreignKeyName: fk_annotation_ref_user_id
                initiallyDeferred: false
                nullable: false
                references: core_user(id)
              name: author_id
              type: int
          - column:
              constraints:
                deferrable: false
                foreignKeyName: fk_annotation_ref_organization_id
                initiallyDeferred: false
                nullable: false
                references: core_organization(id)
              name: organization_id
              type: int
          tableName: annotation_annotation
      - createIndex:
          columns:
          - column:
              name: author_id
          indexName: idx_annotation_author_id
          tableName: annotation_annotation
      - createIndex:
          columns:
          - column:
              name: organization_id
          indexName: idx_annotation_organization_id
          tableName: annotation_annotation
      - createIndex:
          columns:
          - column:
              name: object_type_id
          indexName: idx_annotation_object_type_id
          tableName: annotation_annotation
      - createIndex:
          columns:
          - column:
              name: object_id
          indexName: idx_annotation_object_id
          tableName: annotation_annotation
      - modifySql:
          dbms: postgresql
          replace:
            replace: WITHOUT
            with: WITH
  - changeSet:
      id: '2'
      author: agilliland
      changes:
      - createTable:
          columns:
          - column:
              constraints:
                nullable: false
                primaryKey: true
              name: id
              type: varchar(254)
          - column:
              constraints:
                deferrable: false
                foreignKeyName: fk_session_ref_user_id
                initiallyDeferred: false
                nullable: false
                references: core_user(id)
              name: user_id
              type: int
          - column:
              constraints:
                nullable: false
              name: created_at
              type: DATETIME
          tableName: core_session
      - modifySql:
          dbms: postgresql
          replace:
            replace: WITHOUT
            with: WITH
  - changeSet:
      id: '4'
      author: cammsaul
      changes:
      - createTable:
          columns:
          - column:
              constraints:
                nullable: false
                primaryKey: true
              name: key
              type: varchar(254)
          - column:
              constraints:
                nullable: false
              name: value
              type: varchar(254)
          tableName: setting
  - changeSet:
      id: '5'
      author: agilliland
      changes:
      - addColumn:
          columns:
          - column:
              name: report_timezone
              type: varchar(254)
          tableName: core_organization
  - changeSet:
      id: '6'
      author: agilliland
      changes:
      - dropNotNullConstraint:
          columnDataType: int
          columnName: organization_id
          tableName: metabase_database
      - dropForeignKeyConstraint:
          baseTableName: metabase_database
          constraintName: fk_database_ref_organization_id
      - dropNotNullConstraint:
          columnDataType: int
          columnName: organization_id
          tableName: report_card
      - dropForeignKeyConstraint:
          baseTableName: report_card
          constraintName: fk_card_ref_organization_id
      - dropNotNullConstraint:
          columnDataType: int
          columnName: organization_id
          tableName: report_dashboard
      - dropForeignKeyConstraint:
          baseTableName: report_dashboard
          constraintName: fk_dashboard_ref_organization_id
      - dropNotNullConstraint:
          columnDataType: int
          columnName: organization_id
          tableName: report_emailreport
      - dropForeignKeyConstraint:
          baseTableName: report_emailreport
          constraintName: fk_emailreport_ref_organization_id
      - dropNotNullConstraint:
          columnDataType: int
          columnName: organization_id
          tableName: report_emailreportexecutions
      - dropForeignKeyConstraint:
          baseTableName: report_emailreportexecutions
          constraintName: fk_emailreportexecutions_ref_organization_id
      - dropNotNullConstraint:
          columnDataType: int
          columnName: organization_id
          tableName: annotation_annotation
      - dropForeignKeyConstraint:
          baseTableName: annotation_annotation
          constraintName: fk_annotation_ref_organization_id
  - changeSet:
      id: '7'
      author: cammsaul
      changes:
      - addColumn:
          columns:
          - column:
              constraints:
                foreignKeyName: fk_field_parent_ref_field_id
                nullable: true
                references: metabase_field(id)
              name: parent_id
              type: int
          tableName: metabase_field
  - changeSet:
      id: '8'
      author: tlrobinson
      changes:
      - addColumn:
          columns:
          - column:
              name: display_name
              type: varchar(254)
          tableName: metabase_table
      - addColumn:
          columns:
          - column:
              name: display_name
              type: varchar(254)
          tableName: metabase_field
  - changeSet:
      id: '9'
      author: tlrobinson
      changes:
      - addColumn:
          columns:
          - column:
              name: visibility_type
              type: varchar(254)
          tableName: metabase_table
  - changeSet:
      id: 10
      author: cammsaul
      changes:
        - createTable:
            tableName: revision
            columns:
              - column:
                  name: id
                  type: int
                  autoIncrement: true
                  constraints:
                    primaryKey: true
                    nullable: false
              - column:
                  name: model
                  type: varchar(16)
                  constraints:
                    nullable: false
              - column:
                  name: model_id
                  type: int
                  constraints:
                    nullable: false
              - column:
                  name: user_id
                  type: int
                  constraints:
                    nullable: false
                    references: core_user(id)
                    foreignKeyName: fk_revision_ref_user_id
                    deferrable: false
                    initiallyDeferred: false
              - column:
                  name: timestamp
                  type: DATETIME
                  constraints:
                    nullable: false
              - column:
                  name: object
                  type: varchar
                  constraints:
                    nullable: false
              - column:
                  name: is_reversion
                  type: boolean
                  defaultValueBoolean: false
                  constraints:
                    nullable: false
        - createIndex:
            tableName: revision
            indexName: idx_revision_model_model_id
            columns:
              column:
                name: model
              column:
                name: model_id
        - modifySql:
            dbms: postgresql
            replace:
              replace: WITHOUT
              with: WITH
        - modifySql:
            dbms: mysql
            replace:
              replace: object VARCHAR
              with: object TEXT
  - changeSet:
      id: 11
      author: agilliland
      changes:
        - sql:
            sql: update report_dashboard set public_perms = 2 where public_perms = 1
  - changeSet:
      id: 12
      author: agilliland
      changes:
        - addColumn:
            tableName: report_card
            columns:
              - column:
                  name: database_id
                  type: int
                  constraints:
                    nullable: true
                    references: metabase_database(id)
                    foreignKeyName: fk_report_card_ref_database_id
                    deferrable: false
                    initiallyDeferred: false
              - column:
                  name: table_id
                  type: int
                  constraints:
                    nullable: true
                    references: metabase_table(id)
                    foreignKeyName: fk_report_card_ref_table_id
                    deferrable: false
                    initiallyDeferred: false
              - column:
                  name: query_type
                  type: varchar(16)
                  constraints:
                    nullable: true
  - changeSet:
      id: 13
      author: agilliland
      changes:
        - createTable:
            tableName: activity
            columns:
              - column:
                  name: id
                  type: int
                  autoIncrement: true
                  constraints:
                    primaryKey: true
                    nullable: false
              - column:
                  name: topic
                  type: varchar(32)
                  constraints:
                    nullable: false
              - column:
                  name: timestamp
                  type: DATETIME
                  constraints:
                    nullable: false
              - column:
                  name: user_id
                  type: int
                  constraints:
                    nullable: true
                    references: core_user(id)
                    foreignKeyName: fk_activity_ref_user_id
                    deferrable: false
                    initiallyDeferred: false
              - column:
                  name: model
                  type: varchar(16)
                  constraints:
                    nullable: true
              - column:
                  name: model_id
                  type: int
                  constraints:
                    nullable: true
              - column:
                  name: database_id
                  type: int
                  constraints:
                    nullable: true
              - column:
                  name: table_id
                  type: int
                  constraints:
                    nullable: true
              - column:
                  name: custom_id
                  type: varchar(48)
                  constraints:
                    nullable: true
              - column:
                  name: details
                  type: varchar
                  constraints:
                    nullable: false
        - createIndex:
            tableName: activity
            indexName: idx_activity_timestamp
            columns:
              column:
                name: timestamp
        - createIndex:
            tableName: activity
            indexName: idx_activity_user_id
            columns:
              column:
                name: user_id
        - createIndex:
            tableName: activity
            indexName: idx_activity_custom_id
            columns:
              column:
                name: custom_id
        - modifySql:
            dbms: postgresql
            replace:
              replace: WITHOUT
              with: WITH
        - modifySql:
            dbms: mysql
            replace:
              replace: details VARCHAR
              with: details TEXT
  - changeSet:
      id: 14
      author: agilliland
      changes:
        - createTable:
            tableName: view_log
            columns:
              - column:
                  name: id
                  type: int
                  autoIncrement: true
                  constraints:
                    primaryKey: true
                    nullable: false
              - column:
                  name: user_id
                  type: int
                  constraints:
                    nullable: true
                    references: core_user(id)
                    foreignKeyName: fk_view_log_ref_user_id
                    deferrable: false
                    initiallyDeferred: false
              - column:
                  name: model
                  type: varchar(16)
                  constraints:
                    nullable: false
              - column:
                  name: model_id
                  type: int
                  constraints:
                    nullable: false
              - column:
                  name: timestamp
                  type: DATETIME
                  constraints:
                    nullable: false
        - createIndex:
            tableName: view_log
            indexName: idx_view_log_user_id
            columns:
              column:
                name: user_id
        - createIndex:
            tableName: view_log
            indexName: idx_view_log_timestamp
            columns:
              column:
                name: model_id
        - modifySql:
            dbms: postgresql
            replace:
              replace: WITHOUT
              with: WITH
  - changeSet:
      id: 15
      author: agilliland
      changes:
        - addColumn:
            tableName: revision
            columns:
              - column:
                  name: is_creation
                  type: boolean
                  defaultValueBoolean: false
                  constraints:
                    nullable: false
  - changeSet:
      id: 16
      author: agilliland
      changes:
        - dropNotNullConstraint:
            tableName: core_user
            columnName: last_login
            columnDataType: DATETIME
        - modifySql:
            dbms: postgresql
            replace:
              replace: WITHOUT
              with: WITH
  - changeSet:
      id: 17
      author: agilliland
      changes:
        - addColumn:
            tableName: metabase_database
            columns:
              - column:
                  name: is_sample
                  type: boolean
                  defaultValueBoolean: false
                  constraints:
                    nullable: false
        - sql:
            sql: update metabase_database set is_sample = true where name = 'Sample Dataset'
  - changeSet:
      id: 18
      author: camsaul
      validCheckSum: 7:07d501a6e52c14691f7f895d137e565f
      validCheckSum: 7:329d897d44ba9893fdafc9ce7e876d73
      changes:
        - createTable:
            tableName: data_migrations
            columns:
              - column:
                  name: id
                  type: VARCHAR(254)
                  constraints:
                    primaryKey: true
                    nullable: false
              - column:
                  name: timestamp
                  type: DATETIME
                  constraints:
                    nullable: false
        - createIndex:
            tableName: data_migrations
            indexName: idx_data_migrations_id
            columns:
              column:
                name: id
  - changeSet:
      id: 19
      author: camsaul
      changes:
        - addColumn:
            tableName: metabase_table
            columns:
              - column:
                  name: schema
                  type: VARCHAR(256)
  - changeSet:
      id: 20
      author: agilliland
      changes:
        - createTable:
            tableName: pulse
            columns:
              - column:
                  name: id
                  type: int
                  autoIncrement: true
                  constraints:
                    primaryKey: true
                    nullable: false
              - column:
                  name: creator_id
                  type: int
                  constraints:
                    nullable: false
                    references: core_user(id)
                    foreignKeyName: fk_pulse_ref_creator_id
                    deferrable: false
                    initiallyDeferred: false
              - column:
                  name: name
                  type: varchar(254)
                  constraints:
                    nullable: false
              - column:
                  name: public_perms
                  type: int
                  constraints:
                    nullable: false
              - column:
                  name: created_at
                  type: DATETIME
                  constraints:
                    nullable: false
              - column:
                  name: updated_at
                  type: DATETIME
                  constraints:
                    nullable: false
        - createIndex:
            tableName: pulse
            indexName: idx_pulse_creator_id
            columns:
              column:
                name: creator_id
        - createTable:
            tableName: pulse_card
            columns:
              - column:
                  name: id
                  type: int
                  autoIncrement: true
                  constraints:
                    primaryKey: true
                    nullable: false
              - column:
                  name: pulse_id
                  type: int
                  constraints:
                    nullable: false
                    references: pulse(id)
                    foreignKeyName: fk_pulse_card_ref_pulse_id
                    deferrable: false
                    initiallyDeferred: false
              - column:
                  name: card_id
                  type: int
                  constraints:
                    nullable: false
                    references: report_card(id)
                    foreignKeyName: fk_pulse_card_ref_card_id
                    deferrable: false
                    initiallyDeferred: false
              - column:
                  name: position
                  type: int
                  constraints:
                    nullable: false
        - createIndex:
            tableName: pulse_card
            indexName: idx_pulse_card_pulse_id
            columns:
              column:
                name: pulse_id
        - createIndex:
            tableName: pulse_card
            indexName: idx_pulse_card_card_id
            columns:
              column:
                name: card_id
        - createTable:
            tableName: pulse_channel
            columns:
              - column:
                  name: id
                  type: int
                  autoIncrement: true
                  constraints:
                    primaryKey: true
                    nullable: false
              - column:
                  name: pulse_id
                  type: int
                  constraints:
                    nullable: false
                    references: pulse(id)
                    foreignKeyName: fk_pulse_channel_ref_pulse_id
                    deferrable: false
                    initiallyDeferred: false
              - column:
                  name: channel_type
                  type: varchar(32)
                  constraints:
                    nullable: false
              - column:
                  name: details
                  type: text
                  constraints:
                    nullable: false
              - column:
                  name: schedule_type
                  type: varchar(32)
                  constraints:
                    nullable: false
              - column:
                  name: schedule_hour
                  type: int
                  constraints:
                    nullable: true
              - column:
                  name: schedule_day
                  type: varchar(64)
                  constraints:
                    nullable: true
              - column:
                  name: created_at
                  type: DATETIME
                  constraints:
                    nullable: false
              - column:
                  name: updated_at
                  type: DATETIME
                  constraints:
                    nullable: false
        - createIndex:
            tableName: pulse_channel
            indexName: idx_pulse_channel_pulse_id
            columns:
              column:
                name: pulse_id
        - createIndex:
            tableName: pulse_channel
            indexName: idx_pulse_channel_schedule_type
            columns:
              column:
                name: schedule_type
        - createTable:
            tableName: pulse_channel_recipient
            columns:
              - column:
                  name: id
                  type: int
                  autoIncrement: true
                  constraints:
                    primaryKey: true
                    nullable: false
              - column:
                  name: pulse_channel_id
                  type: int
                  constraints:
                    nullable: false
                    references: pulse_channel(id)
                    foreignKeyName: fk_pulse_channel_recipient_ref_pulse_channel_id
                    deferrable: false
                    initiallyDeferred: false
              - column:
                  name: user_id
                  type: int
                  constraints:
                    nullable: false
                    references: core_user(id)
                    foreignKeyName: fk_pulse_channel_recipient_ref_user_id
                    deferrable: false
                    initiallyDeferred: false
        - modifySql:
            dbms: postgresql
            replace:
              replace: WITHOUT
              with: WITH
  - changeSet:
      id: 21
      author: agilliland
      changes:
        - createTable:
            tableName: segment
            columns:
              - column:
                  name: id
                  type: int
                  autoIncrement: true
                  constraints:
                    primaryKey: true
                    nullable: false
              - column:
                  name: table_id
                  type: int
                  constraints:
                    nullable: false
                    references: metabase_table(id)
                    foreignKeyName: fk_segment_ref_table_id
                    deferrable: false
                    initiallyDeferred: false
              - column:
                  name: creator_id
                  type: int
                  constraints:
                    nullable: false
                    references: core_user(id)
                    foreignKeyName: fk_segment_ref_creator_id
                    deferrable: false
                    initiallyDeferred: false
              - column:
                  name: name
                  type: varchar(254)
                  constraints:
                    nullable: false
              - column:
                  name: description
                  type: text
                  constraints:
                    nullable: true
              - column:
                  name: is_active
                  type: boolean
                  defaultValueBoolean: true
                  constraints:
                    nullable: false
              - column:
                  name: definition
                  type: text
                  constraints:
                    nullable: false
              - column:
                  name: created_at
                  type: DATETIME
                  constraints:
                    nullable: false
              - column:
                  name: updated_at
                  type: DATETIME
                  constraints:
                    nullable: false
        - createIndex:
            tableName: segment
            indexName: idx_segment_creator_id
            columns:
              column:
                name: creator_id
        - createIndex:
            tableName: segment
            indexName: idx_segment_table_id
            columns:
              column:
                name: table_id
        - modifySql:
            dbms: postgresql
            replace:
              replace: WITHOUT
              with: WITH
  - changeSet:
      id: 22
      author: agilliland
      changes:
        - addColumn:
            tableName: revision
            columns:
              - column:
                  name: message
                  type: text
                  constraints:
                    nullable: true
  - changeSet:
      id: 23
      author: agilliland
      changes:
        - modifyDataType:
            tableName: metabase_table
            columnName: rows
            newDataType: BIGINT
  - changeSet:
      id: 24
      author: agilliland
      changes:
        - createTable:
            tableName: dependency
            columns:
              - column:
                  name: id
                  type: int
                  autoIncrement: true
                  constraints:
                    primaryKey: true
                    nullable: false
              - column:
                  name: model
                  type: varchar(32)
                  constraints:
                    nullable: false
              - column:
                  name: model_id
                  type: int
                  constraints:
                    nullable: false
              - column:
                  name: dependent_on_model
                  type: varchar(32)
                  constraints:
                    nullable: false
              - column:
                  name: dependent_on_id
                  type: int
                  constraints:
                    nullable: false
              - column:
                  name: created_at
                  type: DATETIME
                  constraints:
                    nullable: false
        - createIndex:
            tableName: dependency
            indexName: idx_dependency_model
            columns:
              column:
                name: model
        - createIndex:
            tableName: dependency
            indexName: idx_dependency_model_id
            columns:
              column:
                name: model_id
        - createIndex:
            tableName: dependency
            indexName: idx_dependency_dependent_on_model
            columns:
              column:
                name: dependent_on_model
        - createIndex:
            tableName: dependency
            indexName: idx_dependency_dependent_on_id
            columns:
              column:
                name: dependent_on_id
        - modifySql:
            dbms: postgresql
            replace:
              replace: WITHOUT
              with: WITH
  - changeSet:
      id: 25
      author: agilliland
      changes:
        - createTable:
            tableName: metric
            columns:
              - column:
                  name: id
                  type: int
                  autoIncrement: true
                  constraints:
                    primaryKey: true
                    nullable: false
              - column:
                  name: table_id
                  type: int
                  constraints:
                    nullable: false
                    references: metabase_table(id)
                    foreignKeyName: fk_metric_ref_table_id
                    deferrable: false
                    initiallyDeferred: false
              - column:
                  name: creator_id
                  type: int
                  constraints:
                    nullable: false
                    references: core_user(id)
                    foreignKeyName: fk_metric_ref_creator_id
                    deferrable: false
                    initiallyDeferred: false
              - column:
                  name: name
                  type: varchar(254)
                  constraints:
                    nullable: false
              - column:
                  name: description
                  type: text
                  constraints:
                    nullable: true
              - column:
                  name: is_active
                  type: boolean
                  defaultValueBoolean: true
                  constraints:
                    nullable: false
              - column:
                  name: definition
                  type: text
                  constraints:
                    nullable: false
              - column:
                  name: created_at
                  type: DATETIME
                  constraints:
                    nullable: false
              - column:
                  name: updated_at
                  type: DATETIME
                  constraints:
                    nullable: false
        - createIndex:
            tableName: metric
            indexName: idx_metric_creator_id
            columns:
              column:
                name: creator_id
        - createIndex:
            tableName: metric
            indexName: idx_metric_table_id
            columns:
              column:
                name: table_id
        - modifySql:
            dbms: postgresql
            replace:
              replace: WITHOUT
              with: WITH
  - changeSet:
      id: 26
      author: agilliland
      changes:
        - addColumn:
            tableName: metabase_database
            columns:
              - column:
                  name: is_full_sync
                  type: boolean
                  defaultValueBoolean: true
                  constraints:
                    nullable: false
        - sql:
            sql: update metabase_database set is_full_sync = true
  - changeSet:
      id: 27
      author: agilliland
      changes:
        - createTable:
            tableName: dashboardcard_series
            columns:
              - column:
                  name: id
                  type: int
                  autoIncrement: true
                  constraints:
                    primaryKey: true
                    nullable: false
              - column:
                  name: dashboardcard_id
                  type: int
                  constraints:
                    nullable: false
                    references: report_dashboardcard(id)
                    foreignKeyName: fk_dashboardcard_series_ref_dashboardcard_id
                    deferrable: false
                    initiallyDeferred: false
              - column:
                  name: card_id
                  type: int
                  constraints:
                    nullable: false
                    references: report_card(id)
                    foreignKeyName: fk_dashboardcard_series_ref_card_id
                    deferrable: false
                    initiallyDeferred: false
              - column:
                  name: position
                  type: int
                  constraints:
                    nullable: false
        - createIndex:
            tableName: dashboardcard_series
            indexName: idx_dashboardcard_series_dashboardcard_id
            columns:
              column:
                name: dashboardcard_id
        - createIndex:
            tableName: dashboardcard_series
            indexName: idx_dashboardcard_series_card_id
            columns:
              column:
                name: card_id
        - modifySql:
            dbms: postgresql
            replace:
              replace: WITHOUT
              with: WITH
  - changeSet:
      id: 28
      author: agilliland
      changes:
        - addColumn:
            tableName: core_user
            columns:
              - column:
                  name: is_qbnewb
                  type: boolean
                  defaultValueBoolean: true
                  constraints:
                    nullable: false
  - changeSet:
      id: 29
      author: agilliland
      changes:
        - addColumn:
            tableName: pulse_channel
            columns:
              - column:
                  name: schedule_frame
                  type: varchar(32)
                  constraints:
                    nullable: true
  - changeSet:
      id: 30
      author: agilliland
      changes:
        - addColumn:
            tableName: metabase_field
            columns:
              - column:
                  name: visibility_type
                  type: varchar(32)
                  constraints:
                    nullable: true
                    deferrable: false
                    initiallyDeferred: false
        - addNotNullConstraint:
            columnDataType: varchar(32)
            columnName: visibility_type
            defaultNullValue: unset
            tableName: metabase_field
  - changeSet:
      id: 31
      author: agilliland
      changes:
        - addColumn:
            tableName: metabase_field
            columns:
              - column:
                  name: fk_target_field_id
                  type: int
                  constraints:
                    nullable: true
                    deferrable: false
                    initiallyDeferred: false
  - changeSet:
      id: 32
      author: camsaul
      changes:
        ######################################## label table ########################################
        - createTable:
            tableName: label
            columns:
              - column:
                  name: id
                  type: int
                  autoIncrement: true
                  constraints:
                    primaryKey: true
                    nullable: false
              - column:
                  name: name
                  type: VARCHAR(254)
                  constraints:
                    nullable: false
              - column:
                  name: slug
                  type: VARCHAR(254)
                  constraints:
                    nullable: false
                    unique: true
              - column:
                  name: icon
                  type: VARCHAR(128)
        - createIndex:
            tableName: label
            indexName: idx_label_slug
            columns:
              column:
                name: slug
        ######################################## card_label table ########################################
        - createTable:
            tableName: card_label
            columns:
              - column:
                  name: id
                  type: int
                  autoIncrement: true
                  constraints:
                    primaryKey: true
                    nullable: false
              - column:
                  name: card_id
                  type: int
                  constraints:
                    nullable: false
                    references: report_card(id)
                    foreignKeyName: fk_card_label_ref_card_id
                    deferrable: false
                    initiallyDeferred: false
              - column:
                  name: label_id
                  type: int
                  constraints:
                    nullable: false
                    references: label(id)
                    foreignKeyName: fk_card_label_ref_label_id
                    deferrable: false
                    initiallyDeferred: false
        - addUniqueConstraint:
            tableName: card_label
            columnNames: card_id, label_id
            constraintName: unique_card_label_card_id_label_id
        - createIndex:
            tableName: card_label
            indexName: idx_card_label_card_id
            columns:
              column:
                name: card_id
        - createIndex:
            tableName: card_label
            indexName: idx_card_label_label_id
            columns:
              column:
                name: label_id
        ######################################## add archived column to report_card ########################################
        - addColumn:
            tableName: report_card
            columns:
              - column:
                  name: archived
                  type: boolean
                  defaultValueBoolean: false
                  constraints:
                    nullable: false
  - changeSet:
      id: 32
      author: agilliland
      changes:
        - createTable:
            tableName: raw_table
            columns:
              - column:
                  name: id
                  type: int
                  autoIncrement: true
                  constraints:
                    primaryKey: true
                    nullable: false
              - column:
                  name: database_id
                  type: int
                  constraints:
                    nullable: false
                    references: metabase_database(id)
                    foreignKeyName: fk_rawtable_ref_database
                    deferrable: false
                    initiallyDeferred: false
              - column:
                  name: active
                  type: boolean
                  constraints:
                    nullable: false
              - column:
                  name: schema
                  type: varchar(255)
                  constraints:
                    nullable: true
              - column:
                  name: name
                  type: varchar(255)
                  constraints:
                    nullable: false
              - column:
                  name: details
                  type: text
                  constraints:
                    nullable: false
              - column:
                  name: created_at
                  type: DATETIME
                  constraints:
                    nullable: false
              - column:
                  name: updated_at
                  type: DATETIME
                  constraints:
                    nullable: false
        - createIndex:
            tableName: raw_table
            indexName: idx_rawtable_database_id
            columns:
              column:
                name: database_id
        - addUniqueConstraint:
            tableName: raw_table
            columnNames: database_id, schema, name
            constraintName: uniq_raw_table_db_schema_name
        - createTable:
            tableName: raw_column
            columns:
              - column:
                  name: id
                  type: int
                  autoIncrement: true
                  constraints:
                    primaryKey: true
                    nullable: false
              - column:
                  name: raw_table_id
                  type: int
                  constraints:
                    nullable: false
                    references: raw_table(id)
                    foreignKeyName: fk_rawcolumn_tableid_ref_rawtable
                    deferrable: false
                    initiallyDeferred: false
              - column:
                  name: active
                  type: boolean
                  constraints:
                    nullable: false
              - column:
                  name: name
                  type: varchar(255)
                  constraints:
                    nullable: false
              - column:
                  name: column_type
                  type: varchar(128)
                  constraints:
                    nullable: true
              - column:
                  name: is_pk
                  type: boolean
                  constraints:
                    nullable: false
              - column:
                  name: fk_target_column_id
                  type: int
                  constraints:
                    nullable: true
                    references: raw_column(id)
                    foreignKeyName: fk_rawcolumn_fktarget_ref_rawcolumn
                    deferrable: false
                    initiallyDeferred: false
              - column:
                  name: details
                  type: text
                  constraints:
                    nullable: false
              - column:
                  name: created_at
                  type: DATETIME
                  constraints:
                    nullable: false
              - column:
                  name: updated_at
                  type: DATETIME
                  constraints:
                    nullable: false
        - createIndex:
            tableName: raw_column
            indexName: idx_rawcolumn_raw_table_id
            columns:
              column:
                name: raw_table_id
        - addUniqueConstraint:
            tableName: raw_column
            columnNames: raw_table_id, name
            constraintName: uniq_raw_column_table_name
        - addColumn:
            tableName: metabase_table
            columns:
              - column:
                  name: raw_table_id
                  type: int
                  constraints:
                    nullable: true
                    deferrable: false
                    initiallyDeferred: false
        - addColumn:
            tableName: metabase_field
            columns:
              - column:
                  name: raw_column_id
                  type: int
                  constraints:
                    nullable: true
                    deferrable: false
                    initiallyDeferred: false
        - addColumn:
            tableName: metabase_field
            columns:
              - column:
                  name: last_analyzed
                  type: DATETIME
                  constraints:
                    nullable: true
                    deferrable: false
                    initiallyDeferred: false
        - modifySql:
            dbms: postgresql
            replace:
              replace: WITHOUT
              with: WITH
  - changeSet:
      id: 34
      author: tlrobinson
      changes:
        ######################################## add enabled column to pulse_channel ########################################
        - addColumn:
            tableName: pulse_channel
            columns:
              - column:
                  name: enabled
                  type: boolean
                  defaultValueBoolean: true
                  constraints:
                    nullable: false
  - changeSet:
      id: 35
      author: agilliland
      changes:
        - modifyDataType:
            tableName: setting
            columnName: value
            newDataType: TEXT
        - addNotNullContstraint:
            tableName: setting
            columnNames: value
  - changeSet:
      id: 36
      author: agilliland
      changes:
        - addColumn:
            tableName: report_dashboard
            columns:
              - column:
                  name: parameters
                  type: text
                  constraints:
                    nullable: true
                    deferrable: false
                    initiallyDeferred: false
        - addNotNullConstraint:
            columnDataType: text
            columnName: parameters
            defaultNullValue: '[]'
            tableName: report_dashboard
        - addColumn:
            tableName: report_dashboardcard
            columns:
              - column:
                  name: parameter_mappings
                  type: text
                  constraints:
                    nullable: true
                    deferrable: false
                    initiallyDeferred: false
        - addNotNullConstraint:
            columnDataType: text
            columnName: parameter_mappings
            defaultNullValue: '[]'
            tableName: report_dashboardcard
  - changeSet:
      id: 37
      author: tlrobinson
      changes:
        - addColumn:
            tableName: query_queryexecution
            columns:
              - column:
                  name: query_hash
                  type: int
                  constraints:
                    nullable: true
        - addNotNullConstraint:
            tableName: query_queryexecution
            columnName: query_hash
            columnDataType: int
            defaultNullValue: 0
        - createIndex:
            tableName: query_queryexecution
            indexName: idx_query_queryexecution_query_hash
            columns:
              column:
                name: query_hash
        - createIndex:
            tableName: query_queryexecution
            indexName: idx_query_queryexecution_started_at
            columns:
              column:
                name: started_at
  - changeSet:
      id: 38
      author: camsaul
      changes:
        ######################################## Add "points_of_interest" metadata column to various models ########################################
        - addColumn:
            tableName: metabase_database
            columns:
              - column:
                  name: points_of_interest
                  type: text
        - addColumn:
            tableName: metabase_table
            columns:
              - column:
                  name: points_of_interest
                  type: text
        - addColumn:
            tableName: metabase_field
            columns:
              - column:
                  name: points_of_interest
                  type: text
        - addColumn:
            tableName: report_dashboard
            columns:
              - column:
                  name: points_of_interest
                  type: text
        - addColumn:
            tableName: metric
            columns:
              - column:
                  name: points_of_interest
                  type: text
        - addColumn:
            tableName: segment
            columns:
              - column:
                  name: points_of_interest
                  type: text
        ######################################## Add "caveats" metadata column to various models ########################################
        - addColumn:
            tableName: metabase_database
            columns:
              - column:
                  name: caveats
                  type: text
        - addColumn:
            tableName: metabase_table
            columns:
              - column:
                  name: caveats
                  type: text
        - addColumn:
            tableName: metabase_field
            columns:
              - column:
                  name: caveats
                  type: text
        - addColumn:
            tableName: report_dashboard
            columns:
              - column:
                  name: caveats
                  type: text
        - addColumn:
            tableName: metric
            columns:
              - column:
                  name: caveats
                  type: text
        - addColumn:
            tableName: segment
            columns:
              - column:
                  name: caveats
                  type: text
        ######################################## Add "how_is_this_calculated" to metric ########################################
        - addColumn:
            tableName: metric
            columns:
              - column:
                  name: how_is_this_calculated
                  type: text
        ######################################## Add "most important dashboard" (0 or 1 dashboards) ########################################
        - addColumn:
            tableName: report_dashboard
            columns:
              - column:
                  name: show_in_getting_started
                  type: boolean
                  defaultValueBoolean: false
                  constraints:
                    nullable: false
        - createIndex:
            tableName: report_dashboard
            indexName: idx_report_dashboard_show_in_getting_started
            columns:
              column:
                name: show_in_getting_started
        ######################################## Add "most important metrics" (0+ metrics) ########################################
        - addColumn:
            tableName: metric
            columns:
              - column:
                  name: show_in_getting_started
                  type: boolean
                  defaultValueBoolean: false
                  constraints:
                    nullable: false
        - createIndex:
            tableName: metric
            indexName: idx_metric_show_in_getting_started
            columns:
              column:
                name: show_in_getting_started
        ######################################## Add "most important tables (0+ tables) ########################################
        - addColumn:
            tableName: metabase_table
            columns:
              - column:
                  name: show_in_getting_started
                  type: boolean
                  defaultValueBoolean: false
                  constraints:
                    nullable: false
        - createIndex:
            tableName: metabase_table
            indexName: idx_metabase_table_show_in_getting_started
            columns:
              column:
                name: show_in_getting_started
        ######################################## Add "most important segments" (0+ segments) ########################################
        - addColumn:
            tableName: segment
            columns:
              - column:
                  name: show_in_getting_started
                  type: boolean
                  defaultValueBoolean: false
                  constraints:
                    nullable: false
        - createIndex:
            tableName: segment
            indexName: idx_segment_show_in_getting_started
            columns:
              column:
                name: show_in_getting_started
        ######################################## Add "metric_important_field" table ########################################
        - createTable:
            tableName: metric_important_field
            columns:
              - column:
                  name: id
                  type: int
                  autoIncrement: true
                  constraints:
                    primaryKey: true
                    nullable: false
              - column:
                  name: metric_id
                  type: int
                  constraints:
                    nullable: false
                    references: metric(id)
                    foreignKeyName: fk_metric_important_field_metric_id
              - column:
                  name: field_id
                  type: int
                  constraints:
                    nullable: false
                    references: metabase_field(id)
                    foreignKeyName: fk_metric_important_field_metabase_field_id
        - addUniqueConstraint:
            tableName: metric_important_field
            columnNames: metric_id, field_id
            constraintName: unique_metric_important_field_metric_id_field_id
        - createIndex:
            tableName: metric_important_field
            indexName: idx_metric_important_field_metric_id
            columns:
              column:
                name: metric_id
        - createIndex:
            tableName: metric_important_field
            indexName: idx_metric_important_field_field_id
            columns:
              column:
                name: field_id
  - changeSet:
      id: 39
      author: camsaul
      changes:
        - addColumn:
            tableName: core_user
            columns:
              - column:
                  name: google_auth
                  type: boolean
                  defaultValueBoolean: false
                  constraints:
                    nullable: false
  - changeSet:
      id: 40
      author: camsaul
      changes:
        ############################################################ add PermissionsGroup table ############################################################
        - createTable:
            tableName: permissions_group
            columns:
              - column:
                  name: id
                  type: int
                  autoIncrement: true
                  constraints:
                    primaryKey: true
                    nullable: false
              # TODO - it would be nice to make this a case-insensitive unique constraint / index?
              - column:
                  name: name
                  type: varchar(255)
                  constraints:
                    nullable: false
                    unique: true
                    uniqueConstraintName: unique_permissions_group_name
        - createIndex:
            tableName: permissions_group
            indexName: idx_permissions_group_name
            columns:
              column:
                name: name
        ############################################################ add PermissionsGroupMembership table ############################################################
        - createTable:
            tableName: permissions_group_membership
            columns:
              - column:
                  name: id
                  type: int
                  autoIncrement: true
                  constraints:
                    primaryKey: true
                    nullable: false
              - column:
                  name: user_id
                  type: int
                  constraints:
                    nullable: false
                    references: core_user(id)
                    foreignKeyName: fk_permissions_group_membership_user_id
              - column:
                  name: group_id
                  type: int
                  constraints:
                    nullable: false
                    references: permissions_group(id)
                    foreignKeyName: fk_permissions_group_group_id
        - addUniqueConstraint:
            tableName: permissions_group_membership
            columnNames: user_id, group_id
            constraintName: unique_permissions_group_membership_user_id_group_id
        # for things like all users in a given group
        - createIndex:
            tableName: permissions_group_membership
            indexName: idx_permissions_group_membership_group_id
            columns:
              column:
                name: group_id
        # for things like all groups a user belongs to
        - createIndex:
            tableName: permissions_group_membership
            indexName: idx_permissions_group_membership_user_id
            columns:
              column:
                name: user_id
        # for things like is given user a member of a given group (TODO - not sure we need this)
        - createIndex:
            tableName: permissions_group_membership
            indexName: idx_permissions_group_membership_group_id_user_id
            columns:
              column:
                name: group_id
              column:
                name: user_id
        ############################################################ add Permissions table ############################################################
        - createTable:
            tableName: permissions
            columns:
              - column:
                  name: id
                  type: int
                  autoIncrement: true
                  constraints:
                    primaryKey: true
                    nullable: false
              - column:
                  name: object
                  type: varchar(254)
                  constraints:
                    nullable: false
              - column:
                  name: group_id
                  type: int
                  constraints:
                    nullable: false
                    references: permissions_group(id)
                    foreignKeyName: fk_permissions_group_id
        - createIndex:
            tableName: permissions
            indexName: idx_permissions_group_id
            columns:
              column:
                name: group_id
        - createIndex:
            tableName: permissions
            indexName: idx_permissions_object
            columns:
              column:
                name: object
        - createIndex:
            tableName: permissions
            indexName: idx_permissions_group_id_object
            columns:
              column:
                name: group_id
              column:
                name: object
        - addUniqueConstraint:
            tableName: permissions
            columnNames: group_id, object
        ############################################################ Tweaks to metabase_table ############################################################
        # Modify the length of metabase_table.schema from 256 -> 254
        # It turns out MySQL InnoDB indices have to be 767 bytes or less (at least for older versions of MySQL)
        # and 'utf8' text columns can use up to 3 bytes per character in MySQL -- see http://stackoverflow.com/a/22515986/1198455
        # So 256 * 3 = 768 bytes (too large to index / add unique constraints)
        # Drop this to 254; 254 * 3 = 762, which should give us room to index it along with a 4-byte integer as well if need be
        # Hoping this doesn't break anyone's existing databases. Hopefully there aren't any schemas that are 255 or 256 bytes long out there; any longer
        # and it would have already broke; any shorter and there's not problem.
        # Anyway, better to break it now than to leave it as-is and have and break permissions where the columns have to be 254 characters wide
        - modifyDataType:
            tableName: metabase_table
            columnName: schema
            newDataType: varchar(254)
        # Add index: this is for doing things like getting all the tables that belong to a given schema
        - createIndex:
            tableName: metabase_table
            indexName: idx_metabase_table_db_id_schema
            columns:
              column:
                name: db_id
              column:
                name: schema
  - changeSet:
      id: 41
      author: camsaul
      changes:
        - dropColumn:
            tableName: metabase_field
            columnName: field_type
        - addDefaultValue:
            tableName: metabase_field
            columnName: active
            defaultValueBoolean: true
        - addDefaultValue:
            tableName: metabase_field
            columnName: preview_display
            defaultValueBoolean: true
        - addDefaultValue:
            tableName: metabase_field
            columnName: position
            defaultValueNumeric: 0
        - addDefaultValue:
            tableName: metabase_field
            columnName: visibility_type
            defaultValue: "normal"
  - changeSet:
      id: 42
      author: camsaul
      changes:
        - dropForeignKeyConstraint:
            baseTableName: query_queryexecution
            constraintName: fk_queryexecution_ref_query_id
        - dropColumn:
            tableName: query_queryexecution
            columnName: query_id
        - dropColumn:
            tableName: core_user
            columnName: is_staff
        - dropColumn:
            tableName: metabase_database
            columnName: organization_id
        - dropColumn:
            tableName: report_card
            columnName: organization_id
        - dropColumn:
            tableName: report_dashboard
            columnName: organization_id
        - dropTable:
            tableName: annotation_annotation
        - dropTable:
            tableName: core_permissionsviolation
        - dropTable:
            tableName: core_userorgperm
        - dropTable:
            tableName: core_organization
        - dropTable:
            tableName: metabase_foreignkey
        - dropTable:
            tableName: metabase_tablesegment
        - dropTable:
            tableName: query_query
        - dropTable:
            tableName: report_dashboardsubscription
        - dropTable:
            tableName: report_emailreport_recipients
        - dropTable:
            tableName: report_emailreportexecutions
        - dropTable:
            tableName: report_emailreport
  - changeSet:
      id: 43
      author: camsaul
      validCheckSum: 7:b20750a949504e93efced32877a4488f
      validCheckSum: 7:dbc18c8ca697fc335869f0ed0eb5f4cb
      changes:
        - createTable:
            tableName: permissions_revision
            remarks: 'Used to keep track of changes made to permissions.'
            columns:
              - column:
                  name: id
                  type: int
                  autoIncrement: true
                  constraints:
                    primaryKey: true
                    nullable: false
              - column:
                  name: before
                  type: text
                  remarks: 'Serialized JSON of the permissions before the changes.'
                  constraints:
                    nullable: false
              - column:
                  name: after
                  type: text
                  remarks: 'Serialized JSON of the permissions after the changes.'
                  constraints:
                    nullable: false
              - column:
                  name: user_id
                  type: int
                  remarks: 'The ID of the admin who made this set of changes.'
                  constraints:
                    nullable: false
                    references: core_user(id)
                    foreignKeyName: fk_permissions_revision_user_id
              - column:
                  name: created_at
                  type: datetime
                  remarks: 'The timestamp of when these changes were made.'
                  constraints:
                    nullable: false
              - column:
                  name: remark
                  type: text
                  remarks: 'Optional remarks explaining why these changes were made.'
  - changeSet:
      id: 44
      author: camsaul
      changes:
        - dropColumn:
            tableName: report_card
            columnName: public_perms
        - dropColumn:
            tableName: report_dashboard
            columnName: public_perms
        - dropColumn:
            tableName: pulse
            columnName: public_perms
  - changeSet:
      id: 45
      author: tlrobinson
      changes:
        - addColumn:
            tableName: report_dashboardcard
            columns:
              - column:
                  name: visualization_settings
                  type: text
        - addNotNullConstraint:
            tableName: report_dashboardcard
            columnName: visualization_settings
            columnDataType: text
            defaultNullValue: '{}'
  - changeSet:
      id: 46
      author: camsaul
      changes:
        - addNotNullConstraint:
            tableName: report_dashboardcard
            columnName: row
            columnDataType: integer
            defaultNullValue: 0
        - addNotNullConstraint:
            tableName: report_dashboardcard
            columnName: col
            columnDataType: integer
            defaultNullValue: 0
        - addDefaultValue:
            tableName: report_dashboardcard
            columnName: row
            defaultValueNumeric: 0
        - addDefaultValue:
            tableName: report_dashboardcard
            columnName: col
            defaultValueNumeric: 0
  - changeSet:
      id: 47
      author: camsaul
      changes:
        ######################################## collection table ########################################
        - createTable:
            tableName: collection
            remarks: 'Collections are an optional way to organize Cards and handle permissions for them.'
            columns:
              - column:
                  name: id
                  type: int
                  autoIncrement: true
                  constraints:
                    primaryKey: true
                    nullable: false
              - column:
                  name: name
                  type: text
                  remarks: 'The unique, user-facing name of this Collection.'
                  constraints:
                    nullable: false
              - column:
                  name: slug
                  type: varchar(254)
                  remarks: 'URL-friendly, sluggified, indexed version of name.'
                  constraints:
                    nullable: false
                    unique: true
              - column:
                  name: description
                  type: text
                  remarks: 'Optional description for this Collection.'
              - column:
                  name: color
                  type: char(7)
                  remarks: 'Seven-character hex color for this Collection, including the preceding hash sign.'
                  constraints:
                    nullable: false
              - column:
                  name: archived
                  type: boolean
                  remarks: 'Whether this Collection has been archived and should be hidden from users.'
                  defaultValueBoolean: false
                  constraints:
                    nullable: false
        - createIndex:
            tableName: collection
            indexName: idx_collection_slug
            columns:
              column:
                name: slug
        ######################################## add collection_id to report_card ########################################
        - addColumn:
            tableName: report_card
            columns:
              - column:
                  name: collection_id
                  type: int
                  remarks: 'Optional ID of Collection this Card belongs to.'
                  constraints:
                    references: collection(id)
                    foreignKeyName: fk_card_collection_id
        - createIndex:
            tableName: report_card
            indexName: idx_card_collection_id
            columns:
              column:
                name: collection_id
  - changeSet:
      id: 48
      author: camsaul
      changes:
        - createTable:
            tableName: collection_revision
            remarks: 'Used to keep track of changes made to collections.'
            columns:
              - column:
                  name: id
                  type: int
                  autoIncrement: true
                  constraints:
                    primaryKey: true
                    nullable: false
              - column:
                  name: before
                  type: text
                  remarks: 'Serialized JSON of the collections graph before the changes.'
                  constraints:
                    nullable: false
              - column:
                  name: after
                  type: text
                  remarks: 'Serialized JSON of the collections graph after the changes.'
                  constraints:
                    nullable: false
              - column:
                  name: user_id
                  type: int
                  remarks: 'The ID of the admin who made this set of changes.'
                  constraints:
                    nullable: false
                    references: core_user(id)
                    foreignKeyName: fk_collection_revision_user_id
              - column:
                  name: created_at
                  type: datetime
                  remarks: 'The timestamp of when these changes were made.'
                  constraints:
                    nullable: false
              - column:
                  name: remark
                  type: text
                  remarks: 'Optional remarks explaining why these changes were made.'
  - changeSet:
      id: 49
      author: camsaul
      changes:
        ######################################## Card public_uuid & indices ########################################
        - addColumn:
            tableName: report_card
            columns:
              - column:
                  name: public_uuid
                  type: char(36)
                  remarks: 'Unique UUID used to in publically-accessible links to this Card.'
                  constraints:
                    unique: true
              - column:
                  name: made_public_by_id
                  type: int
                  remarks: 'The ID of the User who first publically shared this Card.'
                  constraints:
                    references: core_user(id)
                    foreignKeyName: fk_card_made_public_by_id
        - createIndex:
            tableName: report_card
            indexName: idx_card_public_uuid
            columns:
              column:
                name: public_uuid
        ######################################## Dashboard public_uuid & indices ########################################
        - addColumn:
            tableName: report_dashboard
            columns:
              - column:
                  name: public_uuid
                  type: char(36)
                  remarks: 'Unique UUID used to in publically-accessible links to this Dashboard.'
                  constraints:
                    unique: true
              - column:
                  name: made_public_by_id
                  type: int
                  remarks: 'The ID of the User who first publically shared this Dashboard.'
                  constraints:
                    references: core_user(id)
                    foreignKeyName: fk_dashboard_made_public_by_id
        - createIndex:
            tableName: report_dashboard
            indexName: idx_dashboard_public_uuid
            columns:
              column:
                name: public_uuid
        ######################################## make query_queryexecution.executor_id nullable ########################################
        - dropNotNullConstraint:
            tableName: query_queryexecution
            columnName: executor_id
            columnDataType: int
  - changeSet:
      id: 50
      author: camsaul
      changes:
        ######################################## new Card columns ########################################
        - addColumn:
            tableName: report_card
            columns:
              - column:
                  name: enable_embedding
                  type: boolean
                  remarks: 'Is this Card allowed to be embedded in different websites (using a signed JWT)?'
                  defaultValueBoolean: false
                  constraints:
                    nullable: false
              - column:
                  name: embedding_params
                  type: text
                  remarks: 'Serialized JSON containing information about required parameters that must be supplied when embedding this Card.'
          ######################################## new Card columns ########################################
        - addColumn:
            tableName: report_dashboard
            columns:
              - column:
                  name: enable_embedding
                  type: boolean
                  remarks: 'Is this Dashboard allowed to be embedded in different websites (using a signed JWT)?'
                  defaultValueBoolean: false
                  constraints:
                    nullable: false
              - column:
                  name: embedding_params
                  type: text
                  remarks: 'Serialized JSON containing information about required parameters that must be supplied when embedding this Dashboard.'
  - changeSet:
      id: 51
      author: camsaul
      changes:
        - createTable:
            tableName: query_execution
            remarks: 'A log of executed queries, used for calculating historic execution times, auditing, and other purposes.'
            columns:
              - column:
                  name: id
                  type: int
                  autoIncrement: true
                  constraints:
                    primaryKey: true
                    nullable: false
              - column:
                  name: hash
                  type: binary(32)
                  remarks: 'The hash of the query dictionary. This is a 256-bit SHA3 hash of the query.'
                  constraints:
                    nullable: false
              - column:
                  name: started_at
                  type: datetime
                  remarks: 'Timestamp of when this query started running.'
                  constraints:
                    nullable: false
              - column:
                  name: running_time
                  type: integer
                  remarks: 'The time, in milliseconds, this query took to complete.'
                  constraints:
                    nullable: false
              - column:
                  name: result_rows
                  type: integer
                  remarks: 'Number of rows in the query results.'
                  constraints:
                    nullable: false
              - column:
                  name: native
                  type: boolean
                  remarks: 'Whether the query was a native query, as opposed to an MBQL one (e.g., created with the GUI).'
                  constraints:
                    nullable: false
              - column:
                  name: context
                  type: varchar(32)
                  remarks: 'Short string specifying how this query was executed, e.g. in a Dashboard or Pulse.'
              - column:
                  name: error
                  type: text
                  remarks: 'Error message returned by failed query, if any.'
              # The following columns are foreign keys, but we don't keep FK constraints on them for a few reasons:
              # - We don't want to keep indexes on these columns since they wouldn't be generally useful and for size and performance reasons
              # - If a related object (e.g. a Dashboard) is deleted, we don't want to delete the related entries in the QueryExecution log.
              #   We could do something like make the constraint ON DELETE SET NULL, but that would require a full table scan to handle;
              #   If the QueryExecution log became tens of millions of rows large it would take a very long time to scan and update records
              - column:
                  name: executor_id
                  type: integer
                  remarks: 'The ID of the User who triggered this query execution, if any.'
              - column:
                  name: card_id
                  type: integer
                  remarks: 'The ID of the Card (Question) associated with this query execution, if any.'
              - column:
                  name: dashboard_id
                  type: integer
                  remarks: 'The ID of the Dashboard associated with this query execution, if any.'
              - column:
                  name: pulse_id
                  type: integer
                  remarks: 'The ID of the Pulse associated with this query execution, if any.'
        # For things like auditing recently executed queries
        - createIndex:
            tableName: query_execution
            indexName: idx_query_execution_started_at
            columns:
              column:
                name: started_at
        # For things like seeing the 10 most recent executions of a certain query
        - createIndex:
            tableName: query_execution
            indexName: idx_query_execution_query_hash_started_at
            columns:
              column:
                name: query_hash
              column:
                name: started_at
  - property:
        name: blob.type
        value: blob
        dbms: mysql,h2
  - property:
      name: blob.type
      value: bytea
      dbms: postgresql
  - changeSet:
      id: 52
      author: camsaul
      changes:
        - createTable:
            tableName: query_cache
            remarks: 'Cached results of queries are stored here when using the DB-based query cache.'
            columns:
              - column:
                  name: query_hash
                  type: binary(32)
                  remarks: 'The hash of the query dictionary. (This is a 256-bit SHA3 hash of the query dict).'
                  constraints:
                    primaryKey: true
                    nullable: false
              - column:
                  name: updated_at
                  type: datetime
                  remarks: 'The timestamp of when these query results were last refreshed.'
                  constraints:
                    nullable: false
              - column:
                  name: results
                  type: ${blob.type}
                  remarks: 'Cached, compressed results of running the query with the given hash.'
                  constraints:
                    nullable: false
        - createIndex:
            tableName: query_cache
            indexName: idx_query_cache_updated_at
            columns:
              column:
                name: updated_at
        - addColumn:
            tableName: report_card
            columns:
              - column:
                  name: cache_ttl
                  type: int
                  remarks: 'The maximum time, in seconds, to return cached results for this Card rather than running a new query.'
  - changeSet:
      id: 53
      author: camsaul
      changes:
        - createTable:
            tableName: query
            remarks: 'Information (such as average execution time) for different queries that have been previously ran.'
            columns:
              - column:
                  name: query_hash
                  type: binary(32)
                  remarks: 'The hash of the query dictionary. (This is a 256-bit SHA3 hash of the query dict.)'
                  constraints:
                    primaryKey: true
                    nullable: false
              - column:
                  name: average_execution_time
                  type: int
                  remarks: 'Average execution time for the query, round to nearest number of milliseconds. This is updated as a rolling average.'
                  constraints:
                    nullable: false
  - changeSet:
      id: 54
      author: tlrobinson
      validCheckSum: '7:695b12a78e897c62c21d41bfb04ab44b'
      validCheckSum: '7:0857800db71a4757e7202aad4eaed48d'
      changes:
        - addColumn:
            tableName: pulse
            columns:
              - column:
                  name: skip_if_empty
                  type: boolean
                  remarks: 'Skip a scheduled Pulse if none of its questions have any results'
                  defaultValueBoolean: false
                  constraints:
                    nullable: false
  - changeSet:
      id: 55
      author: camsaul
      changes:
        - addColumn:
            tableName: report_dashboard
            columns:
              - column:
                  name: archived
                  type: boolean
                  remarks: 'Is this Dashboard archived (effectively treated as deleted?)'
                  defaultValueBoolean: false
                  constraints:
                    nullable: false
              - column:
                  name: position
                  type: integer
                  remarks: 'The position this Dashboard should appear in the Dashboards list, lower-numbered positions appearing before higher numbered ones.'
        - createTable:
            tableName: dashboard_favorite
            remarks: 'Presence of a row here indicates a given User has favorited a given Dashboard.'
            columns:
              - column:
                  name: id
                  type: int
                  autoIncrement: true
                  constraints:
                    primaryKey: true
                    nullable: false
              - column:
                  name: user_id
                  type: int
                  remarks: 'ID of the User who favorited the Dashboard.'
                  constraints:
                    nullable: false
                    references: core_user(id)
                    foreignKeyName: fk_dashboard_favorite_user_id
                    deleteCascade: true
              - column:
                  name: dashboard_id
                  type: int
                  remarks: 'ID of the Dashboard favorited by the User.'
                  constraints:
                    nullable: false
                    references: report_dashboard(id)
                    foreignKeyName: fk_dashboard_favorite_dashboard_id
                    deleteCascade: true
        - addUniqueConstraint:
            tableName: dashboard_favorite
            columnNames: user_id, dashboard_id
            constraintName: unique_dashboard_favorite_user_id_dashboard_id
        - createIndex:
            tableName: dashboard_favorite
            indexName: idx_dashboard_favorite_user_id
            columns:
              - column:
                  name: user_id
        - createIndex:
            tableName: dashboard_favorite
            indexName: idx_dashboard_favorite_dashboard_id
            columns:
              - column:
                  name: dashboard_id
  - changeSet:
      id: 56
      author: wwwiiilll
      changes:
        - addColumn:
            tableName: core_user
            columns:
              - column:
                  name: ldap_auth
                  type: boolean
                  defaultValueBoolean: false
                  constraints:
                    nullable: false
  - changeSet:
      id: 57
      author: camsaul
      changes:
        - addColumn:
            tableName: report_card
            columns:
              - column:
                  name: result_metadata
                  type: text
                  remarks: 'Serialized JSON containing metadata about the result columns from running the query.'
  - changeSet:
      id: 58
      author: senior
      changes:
        - createTable:
            tableName: dimension
            remarks: 'Stores references to alternate views of existing fields, such as remapping an integer to a description, like an enum'
            columns:
              - column:
                  name: id
                  type: int
                  autoIncrement: true
                  constraints:
                    primaryKey: true
                    nullable: false
              - column:
                  name: field_id
                  type: int
                  remarks: 'ID of the field this dimension row applies to'
                  constraints:
                    deferrable: false
                    foreignKeyName: fk_dimension_ref_field_id
                    initiallyDeferred: false
                    nullable: false
                    references: metabase_field(id)
                    deleteCascade: true
              - column:
                  name: name
                  type: VARCHAR(254)
                  remarks: 'Short description used as the display name of this new column'
                  constraints:
                    nullable: false
              - column:
                  name: type
                  type: varchar(254)
                  remarks: 'Either internal for a user defined remapping or external for a foreign key based remapping'
                  constraints:
                    nullable: false
              - column:
                  name: human_readable_field_id
                  type: int
                  remarks: 'Only used with external type remappings. Indicates which field on the FK related table to use for display'
                  constraints:
                    deferrable: false
                    foreignKeyName: fk_dimension_displayfk_ref_field_id
                    initiallyDeferred: false
                    nullable: true
                    references: metabase_field(id)
                    deleteCascade: true
              - column:
                  name: created_at
                  type: DATETIME
                  remarks: 'The timestamp of when the dimension was created.'
                  constraints:
                    nullable: false
              - column:
                  name: updated_at
                  type: DATETIME
                  remarks: 'The timestamp of when these dimension was last updated.'
                  constraints:
                    nullable: false
        - addUniqueConstraint:
            tableName: dimension
            columnNames: field_id, name
            constraintName: unique_dimension_field_id_name
        - createIndex:
            tableName: dimension
            indexName: idx_dimension_field_id
            columns:
              - column:
                  name: field_id
  - changeSet:
      id: 59
<<<<<<< HEAD
      author: senior
=======
      author: camsaul
>>>>>>> c93a600c
      changes:
        - addColumn:
            tableName: metabase_field
            columns:
              - column:
<<<<<<< HEAD
                  name: min_value
                  type: double
                  constraints:
                    nullable: true
        - addColumn:
            tableName: metabase_field
            columns:
              - column:
                  name: max_value
                  type: double
                  constraints:
                    nullable: true
=======
                  name: fingerprint
                  type: text
                  remarks: 'Serialized JSON containing non-identifying information about this Field, such as min, max, and percent JSON. Used for classification.'
>>>>>>> c93a600c
<|MERGE_RESOLUTION|>--- conflicted
+++ resolved
@@ -3743,31 +3743,12 @@
                   name: field_id
   - changeSet:
       id: 59
-<<<<<<< HEAD
-      author: senior
-=======
       author: camsaul
->>>>>>> c93a600c
       changes:
         - addColumn:
             tableName: metabase_field
             columns:
               - column:
-<<<<<<< HEAD
-                  name: min_value
-                  type: double
-                  constraints:
-                    nullable: true
-        - addColumn:
-            tableName: metabase_field
-            columns:
-              - column:
-                  name: max_value
-                  type: double
-                  constraints:
-                    nullable: true
-=======
                   name: fingerprint
                   type: text
-                  remarks: 'Serialized JSON containing non-identifying information about this Field, such as min, max, and percent JSON. Used for classification.'
->>>>>>> c93a600c
+                  remarks: 'Serialized JSON containing non-identifying information about this Field, such as min, max, and percent JSON. Used for classification.'