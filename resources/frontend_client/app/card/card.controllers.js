--- conflicted
+++ resolved
@@ -704,7 +704,7 @@
 
         function loadNewCard() {
             // show data reference
-            $scope.isShowingDataReference = true;
+            // $scope.isShowingDataReference = true;
 
             // this is just an easy way to ensure defaults are all setup
             resetCardQuery("query");
@@ -780,7 +780,6 @@
             });
         }
 
-<<<<<<< HEAD
         function cardIsDirty() {
             return JSON.stringify(card) !== cardJson;
         }
@@ -793,21 +792,6 @@
                 cardId: copy.id,
                 serializedCard: serializeCardForUrl(copy)
             };
-=======
-        // meant to be called once on controller startup
-        function initAndRender() {
-            if ($routeParams.cardId) {
-                loadCardAndRender($routeParams.cardId, false);
-
-            } else if ($routeParams.clone) {
-                loadCardAndRender($routeParams.clone, true);
-
-            } else {
-                // starting a new card
-
-                // this is just an easy way to ensure defaults are all setup
-                resetCardQuery("query");
->>>>>>> 942b2a19
 
             if (angular.equals(window.history.state, newState)) {
                 return;
